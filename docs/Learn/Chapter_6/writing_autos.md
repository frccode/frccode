--- conflicted
+++ resolved
@@ -65,25 +65,13 @@
 
 ## 2. Control System Implementation
 
-<<<<<<< HEAD
-Each of these layers ensure presice autonomous movement. It is organized this way to make it easier to understand how each component of our autonomous control system affects auto routines. Keep these software configurations in mind when writing/debugging autos. 
+Effective autonomous routines depend on a well-tuned software foundation, with the "first layer" starting with reliable motor control. 
+
+Case in point, many teams have struggled with trajectory control for swerve because they only focused on tuning their pathplanning tool's pid rather than building their control system from the ground up ensuring the motors themselves were tuned properly.
+
+Here are the layers that build up the foundation of a well constructed autonomous control system.
 
 ### Layer 1: Motor Control
-The foundation of autonomous control starts with precise motor control:
-Accurately profiled and tuned motors are crucial for autonomous systems because they ensure that the robot moves predictably and precisely according to the planned path. Here’s why this matters:
-- **Consistent Movement:** Properly tuned motors respond to commands in a repeatable way, ensuring the robot’s actions match the software’s expectations every time.
-- **Smooth Trajectories and Profiles:** Motion profiling (such as Motion Magic) enables smooth acceleration and deceleration, reducing mechanical stress on mechanisms and improving path accuracy to avoid collisions and reach percise locations.
-- **Error Reduction:** Well-tuned PID and feedforward values minimize overshoot, oscillation, and drift—crucial for following lines, stopping at targets, or interacting with game pieces.
-- **Battery Compensation:** Voltage compensation ensures consistent robot performance regardless of battery charge, preventing slowdowns or unpredictable behavior during a auto sequence. Differences in voltage can cause differing hard to reproduce behaviors with the robot.
-=======
-Effective autonomous routines depend on a well-tuned software foundation, with the "first layer" starting with reliable motor control. 
-
-Case in point, many teams have struggled with trajectory control for swerve because they only focused on tuning their pathplanning tool's pid rather than building their control system from the ground up ensuring the motors themselves were tuned properly.
-
-Here are the layers that build up the foundation of a well constructed autonomous control system.
-
-### Layer 1: Motor Control
->>>>>>> ed7915a4
 
 The foundation of autonomous control starts with precise motor control. For a deeper dive into PID control fundamentals, see [Basic PID Control](../PID.md). However, here are some motor configurations to take note of that teams have used to ensure consistent auto performance.
 
@@ -150,14 +138,9 @@
 
 ### Layer 2: Localization and Sensors
 
-<<<<<<< HEAD
-**Wheel Odometry Calibration:**
-Wheel odometry estimates the robot’s position by tracking wheel rotations. If the wheel radius or encoder values are incorrect, even small errors quickly accumulate, causing the robot to drift off its intended path. Proper calibration ensures that distance measurements match real-world movement, which is essential for following trajectories and reaching field objectives precisely.
-=======
 #### Wheel Odometry Calibration
 
 Wheel odometry calibration ensures your robot's position estimates from encoders are accurate. It corrects for errors like wheel size differences, wheelbase mismeasurements, and encoder inaccuracies. Proper calibration reduces drift, improves path following, and should be repeated after wheel changes or significant use. Below is a simple calculation that determines the "odometry wheel radius" for driving.
->>>>>>> ed7915a4
 
 ```java
 // Critical: Determine actual wheel radius on carpet
@@ -174,21 +157,10 @@
 
 
 **Vision System Integration:**
-<<<<<<< HEAD
-> &nbsp;&nbsp;Vision systems (like **PhotonVision**) provide **absolute position updates** by detecting field targets.  
-> &nbsp;&nbsp;A well-tuned vision pipeline can:
-> - &nbsp;&nbsp;**Correct for odometry drift**
-> - &nbsp;&nbsp;**Handle changing lighting**
-> - &nbsp;&nbsp;**Filter out false positives**
->
-> &nbsp;&nbsp;This allows the robot to **re-localize itself**, especially after collisions or wheel slip, maintaining accuracy throughout the autonomous period.
-For a deeper dive into vision system concepts, see [Vision System Explanation](../vision_explanation.md).
-=======
 
 Wheel odometry alone can drift over time due to wheel slip, uneven surfaces, or mechanical inaccuracies, leading to increasing errors in the robot's estimated position. 
 
 Integrating vision allows the robot to periodically correct its pose estimate using absolute field references. This fusion of sensor data combines the short-term accuracy and responsiveness of wheel odometry with the long-term reliability of vision-based localization, resulting in more precise autonomous movement, better path following, and improved scoring consistency, especially in complex or multi-piece autonomous routines.
->>>>>>> ed7915a4
 
 ```java
 public class VisionSubsystem extends SubsystemBase {
@@ -539,12 +511,8 @@
 
 **Linked below are extra resources and disscussions for autonomous performance**
 
-<<<<<<< HEAD
-**Remember:** "There's more to a good auto than fancy code." Focus on systematic implementation, thorough testing, and strategic thinking about what will actually help you win matches.
-=======
 **Competition Strategies**
 
 > **TODO:** The links in this section are not working properly and need to be redone.
->>>>>>> ed7915a4
 
 ---